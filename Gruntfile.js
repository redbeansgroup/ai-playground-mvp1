/* global module:false */
module.exports = function(grunt) {
	var port = grunt.option('port') || 8000;
	var base = grunt.option('base') || '.';

	// Project configuration
	grunt.initConfig({
		pkg: grunt.file.readJSON('package.json'),
		meta: {
			banner:
				'/*!\n' +
				' * reveal.js <%= pkg.version %> (<%= grunt.template.today("yyyy-mm-dd, HH:MM") %>)\n' +
				' * http://lab.hakim.se/reveal-js\n' +
				' * MIT licensed\n' +
				' *\n' +
				' * Copyright (C) 2016 Hakim El Hattab, http://hakim.se\n' +
				' */'
		},

		qunit: {
			files: [ 'test/*.html' ]
		},

		uglify: {
			options: {
				banner: '<%= meta.banner %>\n'
			},
			build: {
				src: 'js/reveal.js',
				dest: 'js/reveal.min.js'
			}
		},

		sass: {
			core: {
				files: {
					'css/reveal.css': 'css/reveal.scss',
				}
			},
			themes: {
				files: [
					{
						expand: true,
						cwd: 'css/theme/source',
						src: ['*.scss'],
						dest: 'css/theme',
						ext: '.css'
					}
				]
			}
		},

		autoprefixer: {
			dist: {
				src: 'css/reveal.css'
			}
		},

		cssmin: {
			compress: {
				files: {
					'css/reveal.min.css': [ 'css/reveal.css' ]
				}
			}
		},

		jshint: {
			options: {
				curly: false,
				eqeqeq: true,
				immed: true,
				latedef: true,
				newcap: true,
				noarg: true,
				sub: true,
				undef: true,
				eqnull: true,
				browser: true,
				expr: true,
				globals: {
					head: false,
					module: false,
					console: false,
					unescape: false,
					define: false,
					exports: false
				}
			},
			files: [ 'Gruntfile.js', 'js/reveal.js' ]
		},

		connect: {
			server: {
				options: {
					port: port,
					base: base,
					livereload: true,
					open: true
				}
			}
		},

		zip: {
			'reveal-js-presentation.zip': [
				'index.html',
				'css/**',
				'js/**',
				'lib/**',
				'images/**',
				'plugin/**',
				'**.md'
			]
		},

		watch: {
			js: {
				files: [ 'Gruntfile.js', 'js/reveal.js' ],
				tasks: 'js'
			},
			theme: {
				files: [ 'css/theme/source/*.scss', 'css/theme/template/*.scss' ],
				tasks: 'css-themes'
			},
			css: {
				files: [ 'css/reveal.scss' ],
				tasks: 'css-core'
			},
			html: {
				files: [ 'index.html']
			},
<<<<<<< HEAD
			markdown: {
				files: [ './*.md' ]
=======
			options: {
				livereload: true
>>>>>>> cee64858
			}
		}

	});

	// Dependencies
	grunt.loadNpmTasks( 'grunt-contrib-qunit' );
	grunt.loadNpmTasks( 'grunt-contrib-jshint' );
	grunt.loadNpmTasks( 'grunt-contrib-cssmin' );
	grunt.loadNpmTasks( 'grunt-contrib-uglify' );
	grunt.loadNpmTasks( 'grunt-contrib-watch' );
	grunt.loadNpmTasks( 'grunt-sass' );
	grunt.loadNpmTasks( 'grunt-contrib-connect' );
	grunt.loadNpmTasks( 'grunt-autoprefixer' );
	grunt.loadNpmTasks( 'grunt-zip' );

	// Default task
	grunt.registerTask( 'default', [ 'css', 'js' ] );

	// JS task
	grunt.registerTask( 'js', [ 'jshint', 'uglify', 'qunit' ] );

	// Theme CSS
	grunt.registerTask( 'css-themes', [ 'sass:themes' ] );

	// Core framework CSS
	grunt.registerTask( 'css-core', [ 'sass:core', 'autoprefixer', 'cssmin' ] );

	// All CSS
	grunt.registerTask( 'css', [ 'sass', 'autoprefixer', 'cssmin' ] );

	// Package presentation to archive
	grunt.registerTask( 'package', [ 'default', 'zip' ] );

	// Serve presentation locally
	grunt.registerTask( 'serve', [ 'connect', 'watch' ] );

	// Run tests
	grunt.registerTask( 'test', [ 'jshint', 'qunit' ] );

};<|MERGE_RESOLUTION|>--- conflicted
+++ resolved
@@ -128,13 +128,11 @@
 			html: {
 				files: [ 'index.html']
 			},
-<<<<<<< HEAD
 			markdown: {
 				files: [ './*.md' ]
-=======
+			},
 			options: {
 				livereload: true
->>>>>>> cee64858
 			}
 		}
 
